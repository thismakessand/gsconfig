--- conflicted
+++ resolved
@@ -145,11 +145,6 @@
     for ws in self.get_workspaces():
       resources.extend(self.get_resources(workspace=ws))
     return resources
-<<<<<<< HEAD
-  
-  def get_layer(self, id=None, name=None):
-    raise NotImplementedError()
-=======
 
   def get_layer(self, name=None):
     layers = [l for l in self.get_layers() if l.name == name]
@@ -159,7 +154,6 @@
       raise AmbiguousRequestError("%s does not uniquely identify a layer" % name)
     else:
       return layers[0]
->>>>>>> 40f3ce00
 
   def get_layers(self, resource=None, style=None):
     description = get_xml("%s/layers.xml" % self.service_url)
@@ -177,7 +171,7 @@
 
   def get_layergroups(self):
     groups = get_xml("%s/layergroups.xml" % self.service_url)
-    return [LayerGroup(self, group.find("name").text) for group in groups]
+    return [LayerGroup(self,group) for group in groups.findall("layerGroup")]
 
   def get_style(self, name):
     candidates = filter(lambda x: x.name == name, self.get_styles())
