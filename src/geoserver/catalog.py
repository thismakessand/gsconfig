--- conflicted
+++ resolved
@@ -1,12 +1,8 @@
 from datetime import datetime, timedelta
 import logging
 from geoserver.layer import Layer
-<<<<<<< HEAD
 from geoserver.store import coveragestore_from_index, datastore_from_index, \
-    DataStore, CoverageStore
-=======
-from geoserver.store import DataStore, CoverageStore, UnsavedDataStore, UnsavedCoverageStore
->>>>>>> dc531ff1
+    DataStore, CoverageStore, UnsavedDataStore, UnsavedCoverageStore
 from geoserver.style import Style
 from geoserver.support import prepare_upload_bundle
 from geoserver.layergroup import LayerGroup
@@ -74,34 +70,21 @@
   def remove(self, object):
     raise NotImplementedError()
 
-<<<<<<< HEAD
-  def delete(self, obj):
-=======
   def delete(self, object, purge=False):
->>>>>>> dc531ff1
     """
     send a delete request
     XXX [more here]
     """
-<<<<<<< HEAD
-=======
     url = object.get_url(self.service_url)
 
     if purge:
         url = url + "?purge=true"
->>>>>>> dc531ff1
 
     headers = {
       "Content-type": "application/xml",
       "Accept": "application/xml"
-<<<<<<< HEAD
-    } 
-
-    response = self.http.request(obj.href, "DELETE", headers=headers)
-=======
     }
     response = self.http.request(url, "DELETE", headers=headers)
->>>>>>> dc531ff1
     self._cache.clear()
 
     return response
@@ -131,18 +114,14 @@
     gets the object's REST location and the XML from the object,
     then POSTS the request.
     """
+    url = object.get_url(self.service_url)
     message = obj.message()
 
     headers = {
       "Content-type": "application/xml",
       "Accept": "application/xml"
     }
-<<<<<<< HEAD
-
-    response = self.http.request(obj.href, "PUT", message, headers)
-=======
     response = self.http.request(url, object.save_method, message, headers)
->>>>>>> dc531ff1
     self._cache.clear()
     return response
 
@@ -265,18 +244,13 @@
       "Content-type": "application/zip",
       "Accept": "application/xml"
     }
-<<<<<<< HEAD
-    archive = prepare_upload_bundle(name, data)
-    message = open(archive)
-=======
     if  isinstance(data,dict):
         logger.debug('Data is NOT a zipfile')
-        zip = prepare_upload_bundle(name, data)
+        archive = prepare_upload_bundle(name, data)
     else:
         logger.debug('Data is a zipfile')
-        zip = data
+        archive = data
     message = open(zip)
->>>>>>> dc531ff1
     try:
       headers, response = self.http.request(ds_url, "PUT", message, headers)
       self._cache.clear()
