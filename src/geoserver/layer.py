--- conflicted
+++ resolved
@@ -157,16 +157,6 @@
   def get_url(self, service_url):
     return self.href
 
-<<<<<<< HEAD
-  def delete(self): 
-    url = self.href.replace(".xml","")
-    delete(url)
-=======
-  def delete(self):
-    
-    import pdb; pdb.set_trace()
-    return url
->>>>>>> 9d1224d3
 
   def __repr__(self):
     return "Layer[%s]" % self.name